#*****************************************************************************
#
#  Project:  Parallel Raster Chunk Processing
#  Purpose:  Applies various raster processes (various smoothing algorithms,
#            etc) to arbitrarily large rasters by chunking it out into smaller
#            pieces and processes in parallel (if desired)
#  Author:   Jacob Adams, jacob.adams@cachecounty.org
#            Jacob Adams, jacob.dan.adams@gmail.com
#
#*****************************************************************************
# MIT License
#
# Copyright (c) 2018 Cache County
# Copyright (c) 2019 Jacob Adams
#
# Permission is hereby granted, free of charge, to any person obtaining a copy
# of this software and associated documentation files (the "Software"), to deal
# in the Software without restriction, including without limitation the rights
# to use, copy, modify, merge, publish, distribute, sublicense, and/or sell
# copies of the Software, and to permit persons to whom the Software is
# furnished to do so, subject to the following conditions:
#
# The above copyright notice and this permission notice shall be included in
# all copies or substantial portions of the Software.
#
# THE SOFTWARE IS PROVIDED "AS IS", WITHOUT WARRANTY OF ANY KIND, EXPRESS OR
# IMPLIED, INCLUDING BUT NOT LIMITED TO THE WARRANTIES OF MERCHANTABILITY,
# FITNESS FOR A PARTICULAR PURPOSE AND NONINFRINGEMENT. IN NO EVENT SHALL THE
# AUTHORS OR COPYRIGHT HOLDERS BE LIABLE FOR ANY CLAIM, DAMAGES OR OTHER
# LIABILITY, WHETHER IN AN ACTION OF CONTRACT, TORT OR OTHERWISE, ARISING FROM,
# OUT OF OR IN CONNECTION WITH THE SOFTWARE OR THE USE OR OTHER DEALINGS IN
# THE SOFTWARE.
#*****************************************************************************

# Version:  1.9.0
# Date      30 March 2019

# Version History
# 1.0.0:    Original release at Cache County
# 1.9.0:    First fix of skymodel shadowing
# 1.9.1:    Shadowing implmented at an acceptable level

# TODO:
#   Merge clahe kernel size arg with general kernel radius arg
#   Update luminance file parser to accept files with headers
#   Implement LoG kernel
#   Package python env, RCP, and SkyLum in an easy-to-use download


import numpy as np
import datetime
import os
import subprocess
import contextlib
import tempfile
import warnings
import csv
import argparse
import traceback
import math
import multiprocessing as mp
import numba
from astropy.convolution import convolve_fft
from skimage import exposure
from osgeo import gdal, gdal_array


# Just a simple class to hold the information about each chunk
class Chunk:
    pass


def sizeof_fmt(num, suffix='B'):
    '''
    Quick-and-dirty method for formating file size, from Sridhar Ratnakumar,
    https://stackoverflow.com/questions/1094841/reusable-library-to-get-human-readable-version-of-file-size.
    '''
    for unit in ['', 'Ki', 'Mi', 'Gi', 'Ti', 'Pi', 'Ei', 'Zi']:
        if abs(num) < 1024.0:
            return "%3.1f %s%s" % (num, unit, suffix)
        num /= 1024.0
    return "%.1f %s%s" % (num, 'Yi', suffix)


def WriteASC(in_array, asc_path, xll, yll, c_size, nodata=-37267):
    '''
    Writes an np.array to a .asc file, which is the most accessible format for
    mdenoise.exe.
    in_array:       The input array, should be read using the supper_array
                    technique from below.
    asc_path:       The output path for the .asc file
    xll:            X coordinate for lower left corner; actual position is
                    irrelevant for mdenoise blur method below.
    y11:            Y coordinate for lower left corner; see above.
    c_size:         Square dimension of raster cell.
    nodata:         NoData value for .asc file.
    '''

    rows = in_array.shape[0]
    cols = in_array.shape[1]
    ncols = "ncols {}\n".format(cols)
    nrows = "nrows {}\n".format(rows)
    xllcorner = "xllcorner {}\n".format(xll)
    yllcorner = "yllcorner {}\n".format(yll)
    cellsize = "cellsize {}\n".format(c_size)
    nodata_value = "nodata_value {}\n".format(nodata)

    with open(asc_path, 'w') as f:
        # Write Header
        f.write(ncols)
        f.write(nrows)
        f.write(xllcorner)
        f.write(yllcorner)
        f.write(cellsize)
        f.write(nodata_value)

        # Write data
        for i in range(rows):
            row = " ".join("{0}".format(n) for n in in_array[i, :])
            f.write(row)
            f.write("\n")


def stretch_scale(in_array, start_elev, max_elev, z, sigma, radius):
    '''
    Scales an elevation raster based on the gaussian average neighborhood elevation
    '''
    raise NotImplementedError


def blur_mean(in_array, radius):
    '''
    Performs a simple blur based on the average of nearby values. Uses circular
    mask from Inigo Hernaez Corres, https://stackoverflow.com/questions/8647024/how-to-apply-a-disc-shaped-mask-to-a-numpy-array
    This is the equivalent of ArcGIS' Focal Statistics (Mean) raster processing
    tool using a circular neighborhood.
    in_array:       The input array, should be read using the supper_array
                    technique from below.
    radius:         The radius (in grid cells) of the circle used to define
                    nearby pixels. A larger value creates more pronounced
                    smoothing. The diameter of the circle becomes 2*radius + 1,
                    to account for the subject pixel.
    '''

    # Using modified circular mask from user Inigo Hernaez Corres, https://stackoverflow.com/questions/8647024/how-to-apply-a-disc-shaped-mask-to-a-numpy-array
    # Using convolve_fft instead of gf(np.mean), which massively speeds up
    # execution (from ~3 hours to ~5 minutes on one dataset).
    nan_array = np.where(in_array == s_nodata, np.nan, in_array)
    diameter = 2 * radius + 1
    # Create a circular mask
    y, x = np.ogrid[-radius:radius + 1, -radius:radius + 1]
    mask = x**2 + y**2 > radius**2
    # Determine number of Falses (ie, cells in kernel not masked out)
    valid_entries = mask.size - np.count_nonzero(mask)
    # Create a kernel of 1/(the number of valid entries after masking)
    kernel = np.ones((diameter, diameter)) / (valid_entries)
    # Mask away the non-circular areas
    kernel[mask] = 0

    # kernel = [[4.5, 0, 0],
    #           [0, 0.001, 0],
    #           [0, 0, -5]]

    with warnings.catch_warnings():
        warnings.simplefilter("ignore", category=RuntimeWarning)
        circular_mean = convolve_fft(nan_array, kernel,
                                     nan_treatment='interpolate')#, normalize_kernel=False)

    return circular_mean


def blur_gauss(in_array, sigma, radius=30):
    '''
    Performs a gaussian blur on an array of elevations. Modified from Mike
    Toews, https://gis.stackexchange.com/questions/9431/what-raster-smoothing-generalization-tools-are-available
    in_array:       The input array, should be read using the supper_array
                    technique from below.
    radius:         The radius (in grid cells) of the gaussian blur kernel
    '''

    # This comment block is old and left here for posterity
    # Change all NoData values to mean of valid values to fix issues with
    # massive (float32.max) NoData values completely overwhelming other array
    # data. Using mean instead of 0 gives a little bit more usable data on
    # edges.
    # Create masked array to get mean of valid data
    # masked_array = np.ma.masked_values(in_array, s_nodata)
    # array_mean = masked_array.mean()
    # # Create new array that will have NoData values replaced by array_mean
    # cleaned_array = np.copy(in_array)
    # np.putmask(cleaned_array, cleaned_array==s_nodata, array_mean)

    # convolving: output pixel is the sum of the multiplication of each value
    # covered by the kernel with the associated kernel value (the kernel is a
    # set size/shape and each position has a value, which is the multiplication
    # factor used in the convolution).

    # Create new array with s_nodata values set to np.nan (for edges of raster)
    nan_array = np.where(in_array == s_nodata, np.nan, in_array)

    # build kernel (Gaussian blur function)
    # g is a 2d gaussian distribution of size (2*size) + 1
    x, y = np.mgrid[-radius:radius + 1, -radius:radius + 1]
    # Gaussian distribution
    twosig = 2 * sigma**2
    g = np.exp(-(x**2 / twosig + y**2 / twosig)) / (twosig * math.pi)
    #LoG
    #g = (-1/(math.pi*sigma**4))*(1-(x**2 + y**2)/twosig)*np.exp(-(x**2 / twosig + y**2 / twosig)) / (twosig)

    #g = 1 - g
    # Convolve the data and Gaussian function (do the Gaussian blur)
    # Supressing runtime warnings due to NaNs (they just get hidden by NoData
    # masks in the supper_array rebuild anyways)
    with warnings.catch_warnings():
        warnings.simplefilter("ignore", category=RuntimeWarning)
        # Use the astropy function because fftconvolve does not like np.nan
        #smoothed = fftconvolve(padded_array, g, mode="valid")
        smoothed = convolve_fft(nan_array, g, nan_treatment='interpolate', normalize_kernel=False)
        # Uncomment the following line for a high-pass filter
        #smoothed = nan_array - smoothed

    return smoothed


def blur_toews(in_array, radius):
    '''
    Performs a blur on an array of elevations based on convolution kernel from
    Mike Toews, https://gis.stackexchange.com/questions/9431/what-raster-smoothing-generalization-tools-are-available
    in_array:       The input array, should be read using the supper_array
                    technique from below.
    radius:         The radius (in grid cells) of the blur kernel
    '''

    # Create new array with s_nodata values set to np.nan (for edges of raster)
    nan_array = np.where(in_array == s_nodata, np.nan, in_array)

    # build kernel
    x, y = np.mgrid[-radius:radius + 1, -radius:radius + 1]
    g = np.exp(-(x**2 / float(radius) + y**2 / float(radius)))
    g = (g / g.sum()).astype(nan_array.dtype)
    #g = 1 - g

    # Supressing runtime warnings due to NaNs (they just get hidden by NoData
    # masks in the supper_array rebuild anyways)
    with warnings.catch_warnings():
        warnings.simplefilter("ignore", category=RuntimeWarning)
        smoothed = convolve_fft(nan_array, g, nan_treatment='interpolate')
        # Uncomment the following line for a high-pass filter
        #smoothed = nan_array - smoothed
    return smoothed


def mdenoise(in_array, t, n, v, tile=None):
    '''
    Smoothes an array of elevations using the mesh denoise algorithm by Sun et
    al (2007), Fast and Effective Feature-Preserving Mesh Denoising
    (http://www.cs.cf.ac.uk/meshfiltering/index_files/Page342.htm).
    in_array:       The input array, should be read using the supper_array
                    technique from below.
    t:              Threshold parameter for mdenoise.exe; range [0,1]
    n:              Normal updating iterations for mdenoise; try between 10
                    and 50. Larger values increase smoothing effect and runtime
    v:              Vertext updating iterations for mdenoise; try between 10
                    and 90. Appears to affect what level of detail is smoothed
                    away.
    tile:           The name of the tile (optional). Used to differentiate the
                    temporary files' filenames.
    '''
    # Implements mdenoise algorithm by Sun et al (2007)
    # The stock mdenoise.exe runs out of memory with a window size of somewhere
    # between 1500 and 2000 (with a filter size of 15, which gives a total
    # array of window + 4 * filter). Recompiling mdenoise from source on a
    # 64-bit platform may solve this.

    # Really should just bite the bullet and rewrite/link mdenoise into
    # python so that we can just pass the np.array directly. May run into some
    # licensing restrictions by linking, as mdenoise is GPL.

    # Nodata Masking:
    # nd values get passed to mdenoise via array
    # Return array has nd values mostly intact except for some weird burrs that
    # need to be trimmed for sake of contours (done in ProcessSuperArray() by
    # copying over nodata values as mask, not in here)

    # Should be multiprocessing safe; source and target files identified with
    # pid or tile in the file name, no need for locking.

    # If the file is empty (all NoData), just return the original array
    if in_array.mean() == s_nodata:
        return in_array

    # Set up paths
    temp_dir = tempfile.gettempdir()
    if tile:  # If we have a tile name, use that for differentiator
        temp_s_path = os.path.join(temp_dir, "mesh_source_{}.asc".format(tile))
        temp_t_path = os.path.join(temp_dir, "mesh_target_{}.asc".format(tile))
    else:  # Otherwise, use the pid
        pid = mp.current_process().pid
        temp_s_path = os.path.join(temp_dir, "mesh_source_{}.asc".format(pid))
        temp_t_path = os.path.join(temp_dir, "mesh_target_{}.asc".format(pid))

    # Write array to temporary ESRI ascii file
    WriteASC(in_array, temp_s_path, 1, 1, cell_size, s_nodata)

    # Call mdenoise on temporary file
    args = (mdenoise_path, "-i", temp_s_path, "-t", str(t), "-n", str(n),
            "-v", str(v), "-o", temp_t_path)
    mdenoise_output = subprocess.check_output(args, shell=False,
                                              universal_newlines=True)
    if verbose:
        print(mdenoise_output)

    # Read resulting asc file into numpy array, pass back to caller
    temp_t_fh = gdal.Open(temp_t_path, gdal.GA_ReadOnly)
    temp_t_band = temp_t_fh.GetRasterBand(1)
    mdenoised_array = temp_t_band.ReadAsArray()

    # Clean up after ourselves
    temp_t_fh = None
    temp_t_band = None

    with contextlib.suppress(FileNotFoundError):
        os.remove(temp_s_path)
        os.remove(temp_t_path)

    return mdenoised_array


def hillshade(in_array, az, alt, nodata, scale=False):
    '''
    Custom implmentation of hillshading, using the algorithm from the source
    code for gdaldem. The inputs and outputs are the same as in gdal or ArcGIS.
    in_array:       The input array, should be read using the supper_array
                    technique from below.
    az:             The sun's azimuth, in degrees.
    alt:            The sun's altitude, in degrees.
    nodata:         The source raster's nodata value.
    scale:          When true, stretches the result to 1-255. CAUTION: If using
                    as part of a parallel or multi-chunk process, each chunk
                    has different min and max values, which leads to different
                    stretching for each chunk.
    '''

    # Create new array wsith nodata values set to np.nan (for edges)
    nan_array = np.where(in_array == nodata, np.nan, in_array)

    # x = np.zeros(nan_array.shape)
    # y = np.zeros(nan_array.shape)

    # Conversion between mathematical and nautical azimuth
    az = 90. - az

    azrad = az * np.pi / 180.
    altrad = alt * np.pi / 180.

    x, y = np.gradient(nan_array, cell_size, cell_size, edge_order=2)
    # x, y = np.gradient(in_array, cell_size, cell_size, edge_order=2)

    sinalt = np.sin(altrad)
    cosaz = np.cos(azrad)
    cosalt = np.cos(altrad)
    sinaz = np.sin(azrad)
    xx_plus_yy = x * x + y * y
    alpha = y * cosaz * cosalt - x * sinaz * cosalt
    x = None
    y = None
    shaded = (sinalt - alpha) / np.sqrt(1 + xx_plus_yy)
    # result is +-1, scale to 0-255, mult by weight
    with warnings.catch_warnings():
        warnings.simplefilter("ignore", category=RuntimeWarning)
        # newmax = 255
        # newmin = 0
        # oldmax = 1
        # oldmin = -1
        # ((newmax-newmin)(val-oldmin))/(oldmax-oldmin)+newmin
        result = 127.5 * (shaded + 1)

    return result


    # if scale:
    #     # Scale to 1-255 (stretches min value to 1, max to 255)
    #     # ((newmax-newmin)(val-oldmin))/(oldmax-oldmin)+newmin
    #     # Supressing runtime warnings due to NaNs (they just get hidden by
    #     # NoData masks in the supper_array rebuild anyways)
    #     with warnings.catch_warnings():
    #         warnings.simplefilter("ignore", category=RuntimeWarning)
    #         newmax = 255
    #         newmin = 1
    #         oldmax = np.nanmax(shaded255)
    #         oldmin = np.nanmin(shaded255)
    #
    #     result = (newmax-newmin) * (shaded255-oldmin) / (oldmax-oldmin) + newmin
    # else:
    #     result = shaded255
    #
    # return result

# @numba.jit(nopython=True)
def skymodel(in_array, lum_lines, overlap, nodata, res):
    '''
    Creates a unique hillshade based on a skymodel, implmenting the method
    defined in Kennelly and Stewart (2014), A Uniform Sky Illumination Model to
    Enhance Shading of Terrain and Urban Areas.

    in_array:       The input array, should be read using the supper_array
                    technique from below.
    lum_lines:      The azimuth, altitude, and weight for each iteration of the
                    hillshade. Stored as an array lines, with each line being
                    an array of [az, alt, weight].
    '''

    # initialize skyshade as 0's
    skyshade = np.zeros(in_array.shape)

    # If it's all NoData, just return an array of 0's
    if in_array.mean() == nodata:
        return skyshade

    # Multiply elevation by 5 as per original paper
    in_array *= 5
    # nan_array *= 5

    # Loop through luminance file lines to calculate multiple hillshades
    for line in lum_lines:
        az = float(line[0])
        alt = float(line[1])
        weight = float(line[2])
        # Only pass a small overlapping in_array to hillshade- the shade
        # overlap is way larger than needed for the hillshade
        if overlap > 20:
            hs_overlap = overlap - 20
        else:
            hs_overlap = 0
        shade = np.zeros(in_array.shape)
        shade[hs_overlap:-hs_overlap, hs_overlap:-hs_overlap] = hillshade(
                    in_array[hs_overlap:-hs_overlap, hs_overlap:-hs_overlap],
                    az=az, alt=alt, nodata=nodata*5, scale=False,
                    )
        shadowed = shadows(in_array, az, alt, res, overlap, nodata*5)
        # shade = hillshade(nan_array, az=az, alt=alt, scale=False) * weight
        # shadowed = shadowing.shadows(nan_array, az, alt, cell_size, overlap, nodata)
        # scale from 0-255 to 1-255, apply weight to scaled (I think arcpy hillshades range from 1-255, with 0 being nodata)
        # Now instead of shadowed areas always being 0, they'll be 1*scale- it will still contribute to final summed raster
        # ((newmax-newmin)(val-oldmin))/(oldmax-oldmin)+newmin
        # scaled = 0.996078431*(shade*shadowed) + 1
        # skyshade += (0.996078431*(shade*shadowed) + 1) * weight

        skyshade += shade * shadowed * weight


        shade = None

    return skyshade


@numba.jit(nopython=True)
def shadows(in_array, az, alt, res, overlap, nodata):
    # Rows = i = y values, cols = j = x values
    rows = in_array.shape[0]
    cols = in_array.shape[1]
    shadow_array = np.ones(in_array.shape)  # init to 1 (not shadowed), change to 0 if shadowed
    max_elev = np.max(in_array)

    az = 90. - az  # convert from 0 = north, cw to 0 = east, ccw

    azrad = az * np.pi / 180.
    altrad = alt * np.pi / 180.
    delta_j = math.cos(azrad)
    delta_i = -1. * math.sin(azrad)
    tanaltrad = math.tan(altrad)

    mult_size = 1
    max_steps = 600

    already_shadowed = 0

    # precompute idx distances
    distances = []
    for d in range(1, max_steps):
        distance = d * res
        step_height = distance * tanaltrad
        i_distance = delta_i * d
        j_distance = delta_j * d
        distances.append((step_height, i_distance, j_distance))

    # Only compute shadows for the actual chunk area in a super_array
    # We don't care about the overlap areas in the output array, they just get
    # overwritten by the nodata value
    if overlap > 0:
        y_start = overlap - 1
        y_end = rows - overlap
        x_start = overlap - 1
        x_end = cols - overlap
    else:
        y_start = 0
        y_end = rows
        x_start = 0
        x_end = cols

    for i in range(y_start, y_end):
        for j in range(x_start, x_end):

            point_elev = in_array[i, j]  # the point we want to determine if in shadow

            for step in range(1, max_steps):  # start at a step of 1- a point cannot be shadowed by itself

                # No need to continue if it's already shadowed
                if shadow_array[i, j] == 0:
                    already_shadowed += 1
                    # print("shadow break")
                    break

                critical_height = distances[step-1][0] + point_elev

                # idx_i/j are indices of array corresponding to current position + y/x distances
                idx_i = int(round(i + distances[step-1][1]))
                idx_j = int(round(j + distances[step-1][2]))

                in_bounds = idx_i >= 0 and idx_i < rows and idx_j >= 0 and idx_j < cols
                in_height = critical_height < max_elev

                if in_bounds and in_height:
                    next_elev = in_array[idx_i, idx_j]
                    # Bail out if we hit a nodata area
                    if next_elev == nodata or next_elev == np.nan:
                        break

                    if next_elev > point_elev and next_elev > critical_height:
                        shadow_array[i, j] = 0

                        # set all array indices in between our found shadowing index and the source index to shadowed
                        for step2 in range(1, step):
                            i2 = int(round(i + distances[step2-1][1]))
                            j2 = int(round(j + distances[step2-1][2]))
                            shadow_array[i2, j2] = 0

                        break  # We're done with this point, move on to the next

    return shadow_array


def TPI(in_array, radius):
    '''
    Returns an array of the Topographic Position Index of each cell (the
    difference between the cell and the average of its neighbors). AKA, a
    high-pass mean filter.
    in_array:       The input array, should be read using the supper_array
                    technique from below.
    radius:         The radius, in cells, of the neighborhood used for the
                    average (uses a circular window of diameter 2 * radius + 1
                    to account for the subject pixel)
    '''

    # Annulus (donut) kernel, for future advanced TPI calculations
    # i_radius = radius/2
    # o_mask = x**2 + y**2 > radius**2
    # i_mask = x**2 + y**2 < i_radius**2
    # mask = np.logical_or(o_mask, i_mask)
    # valid_entries = mask.size - np.count_nonzero(mask)
    # kernel = np.ones((diameter, diameter)) / (valid_entries)
    # kernel[mask] = 0

    # Use the blur_mean method to calculate average of neighbors
    circular_mean = blur_mean(in_array, radius)
    return in_array - circular_mean


def ProcessSuperArray(chunk_info):
    '''
    Given starting and ending indices of a chunk, overlap value, and relevant
    raster file info via the chunk_info object, this function calculates the
    indices of a "super array" that is 'overlap'-values larger than the chunk
    in each dimension (-x, x, -y, y). It automatically computes edge conditions
    for chunks on the edges of the original raster. It then calls the specified
    method on this super array, masks out the overlap areas on the resulting
    array (if nodata is set), and writes the processed chunk to the output
    file.

    Relies on having a global lock object, normally passed through mp.pool()
    with a simple initializer function.

    chunk_info:     A simple Chunk() data structure obejct that holds the
                    information about the chunk and the file as a whole.
                    pool.map() iterates over a single collection, so this
                    function uses a single picklable object to easily pass all
                    the needed info to the function.
    '''

    # Unpack chunk-specific info
    tile = chunk_info.tile
    progress = chunk_info.progress
    total_chunks = chunk_info.total_chunks
    x_start = chunk_info.x_start
    y_start = chunk_info.y_start
    x_end = chunk_info.x_end
    y_end = chunk_info.y_end

    # Unpack general info
    source_dem_path = chunk_info.in_dem_path
    target_dem_path = chunk_info.out_dem_path

    f2 = chunk_info.f2

    rows = chunk_info.rows
    cols = chunk_info.cols

    bands = chunk_info.bands

    method = chunk_info.method
    options = chunk_info.options  # dictionary of options

    starttime = chunk_info.start_time

    # Being lazy, setting these as global so I don't have to alter the
    # processing method signatures
    global s_nodata
    global cell_size
    global verbose
    s_nodata = chunk_info.s_nodata
    t_nodata = chunk_info.t_nodata
    cell_size = chunk_info.cell_size
    verbose = chunk_info.verbose

    # Super array calculations
    # Non-edge-case values for super array
    # f2 is our doubled overlap value; we multipy by 2 here to get an overlap
    # on each side of the dimension (ie, f2 <> x values <> f2)
    x_size = x_end - x_start + 2 * f2
    y_size = y_end - y_start + 2 * f2
    x_off = x_start - f2
    y_off = y_start - f2

    # Values for ReadAsArray, these aren't changed later unelss the border case
    # checks change them
    read_x_off = x_off
    read_y_off = y_off
    read_x_size = x_size
    read_y_size = y_size

    # Slice values (of super_array) for copying read_array in to super_array,
    # these aren't changed later unelss the border case checks change them
    sa_x_start = 0
    sa_x_end = x_size
    sa_y_start = 0
    sa_y_end = y_size

    # Edge logic
    # If super_array exceeds bounds of image:
    #   Adjust x/y offset to appropriate place (for < 0 cases only).
    #   Reduce read size by f2 (we're not reading that edge area on one side)
    #   Move start or end value for super_array slice to be -f2 ([:-f2])
    # Checks both x and y, setting read and slice values for each dimension if
    # needed
    if x_off < 0:
        read_x_off = 0
        read_x_size -= f2
        sa_x_start = f2
    if x_off + x_size > cols:
        read_x_size -= f2
        sa_x_end = -f2

    if y_off < 0:
        read_y_off = 0
        read_y_size -= f2
        sa_y_start = f2
    if y_off + y_size > rows:
        read_y_size -= f2
        sa_y_end = -f2

    percent = (progress / total_chunks) * 100
    elapsed = datetime.datetime.now() - starttime
    if verbose:
        print("Tile {0}: {1:d} of {2:d} ({3:0.3f}%) started at {4} Indices: [{5}:{6}, {7}:{8}] PID: {9}".format(tile, progress, total_chunks, percent, elapsed, read_y_off, read_y_off + read_y_size, read_x_off, read_x_off + read_x_size, mp.current_process().pid))
    else:
        print("Tile {0}: {1:d} of {2:d} ({3:0.3f}%) started at {4}".format(tile, progress, total_chunks, percent, elapsed))

    for band in range(1, bands + 1):
        # We perform the read calls within the multiprocessing portion to avoid
        # passing the entire raster to each process. This means we need to
        # acquire a lock prior to reading in the chunk so that we're not trying
        # to read the file at the same time.
        with lock:
            # ===== LOCK HERE =====
            # Open source file handle
            s_fh = gdal.Open(source_dem_path, gdal.GA_ReadOnly)
            s_band = s_fh.GetRasterBand(band)

            # Master read call. read_ variables have been changed for edge
            # cases if needed
            read_array = s_band.ReadAsArray(read_x_off, read_y_off,
                                            read_x_size, read_y_size)
            # Arrays are of form [rows, cols], thus [y, x] when slicing

            s_band = None
            s_fh = None
            # ===== UNLOCK HERE =====

        # Array holding superset of actual desired window, initialized to
        # NoData value if present, 0 otherwise.
        # Edge case logic insures edges fill appropriate portion when loaded in
        # super_array must be of type float for fftconvolve
        if s_nodata or s_nodata == 0:
            super_array = np.full((y_size, x_size), s_nodata)
        else:
            super_array = np.full((y_size, x_size), 0)

        # The cells of our NoData-intiliazed super_array corresponding to the
        # read_array are replaced with data from read_array. This changes every
        # value, except for edge cases that leave portions of the super_array
        # as NoData.
        super_array[sa_y_start:sa_y_end, sa_x_start:sa_x_end] = read_array
        # Do something with the data
        if method == "blur_gauss":
            new_data = blur_gauss(super_array, options["sigma"], options["radius"])
        elif method == "blur_mean":
            new_data = blur_mean(super_array, options["radius"])
        elif method == "blur_toews":
            new_data = blur_toews(super_array, options["radius"])
        elif method == "mdenoise":
            new_data = mdenoise(super_array, options["t"],
                                options["n"], options["v"], tile)
        elif method == "clahe":
            new_data = exposure.equalize_adapthist(super_array.astype(int),
                                                   options["kernel_size"],
                                                   options["clip_limit"])
            new_data *= 255.0  # scale CLAHE from 0-1 to 0-255
        elif method == "TPI":
            new_data = TPI(super_array, options["radius"])
        elif method == "hillshade":
            new_data = hillshade(super_array, options["az"], options["alt"], s_nodata)
        elif method == "skymodel":
            new_data = skymodel(super_array, options["lum_lines"], f2, s_nodata, cell_size)
        elif method == "test":
            new_data = super_array + 5
        else:
            raise NotImplementedError("Method not implemented: {}".format(
                method))

        # Resulting array is a superset of the data; we need to strip off the
        # overlap before writing it
        if f2 > 0:
            temp_array = new_data[f2:-f2, f2:-f2]
        else:
            temp_array = new_data
        # If nodata in source, make sure nodata areas are transferred back
        if s_nodata is not None:
            # slice down super_array to get original chunk of data (ie,
            # super_array minus additional data on edges) to use for finding
            # NoData areas
            if f2 > 0:
                read_sub_array = super_array[f2:-f2, f2:-f2]
            else:
                read_sub_array = super_array

            # Reset NoData values in our result to match the NoData areas in
            # the source array (areas in temp_array where corresponding cells
            # in read_sub_array==NoData get set to t_nodata)
            np.putmask(temp_array, read_sub_array == s_nodata, t_nodata)

        with lock:
            # ===== LOCK HERE =====
            # Open target file handle
            t_fh = gdal.Open(target_dem_path, gdal.GA_Update)
            t_band = t_fh.GetRasterBand(band)

            # Sliced down chunk gets written into new file its original
            # position in the file (super array dimensions and offsets have
            # been calculated, used, and discarded and are no longer
            # applicable)
            t_band.WriteArray(temp_array, x_start, y_start)

            t_band = None
            t_fh = None
            # ===== UNLOCK HERE =====

    # Explicit memory management
    read_array = None
    super_array = None
    new_data = None
    read_sub_array = None
    temp_array = None


def lock_init(l):
    '''
    Mini helper method that allows us to use a global lock accross a pool of
    processes. Used to safely read and write the input/output rasters.
    l:              mp.lock() created and passed as part of mp.pool
                    initialization
    '''
    global lock
    lock = l


def ParallelRCP(in_dem_path, out_dem_path, chunk_size, overlap, method,
                options, num_threads=1, verbose=False):
    '''
    Breaks a raster into smaller chunks for easier processing. This method
    determines the file parameters, prepares the output parameter, calculates
    the start/end indices for each chunk, and stores info about each chunk in
    a Chunk() object. This object is then passed to mp.pool() along with a
    call to ProcessSuperArray() to perform the actual processing in parallel.

    in_dem_path:    Full path to input raster.
    out_dem_path:   Full path to resulting raster.
    chunk_size:     Square dimension of data chunk to process.
    overlap:        Data to be read beyond dimensions of chunk_size to ensure
                    methods that require neighboring pixels produce accurate
                    results on the borders. Should be at least 2x any filter
                    or kernel size for any method (will automattically be set
                    if method is blur_gauss, blur_mean, clahe, or TPI).
    method:         Name of the raster processing tool to be run on the chunks.
    options:        Dictionary of opt, value pairs to be passed to the
                    processing tool. Any opts that don't apply to the specific
                    method will be ignored.
    num_threads:    The number of concurrent processes to be spawned by
                    mp.pool().
    verbose:        Flag to print out more information (including mdenoise
                    output)

    Returns the time needed to process the entire raster.
    '''

    start = datetime.datetime.now()

    # Method name and option checks
    if method == "blur_gauss":
        gauss_opts = ["radius", "sigma"]
        for opt in gauss_opts:
            # if the req'd option isn't in the options dictionary or the value
            # in the dictionary is None
            if opt not in options or not options[opt]:
                raise ValueError("Required option {} not provided for method {}.".format(opt, method))
        # Check overlap against radius
        if overlap < 2 * options["radius"]:
            overlap = 2 * options["radius"]

    elif method == "blur_mean":
        mean_opts = ["radius"]
        for opt in mean_opts:
            if opt not in options or not options[opt]:
                raise ValueError("Required option {} not provided for method {}.".format(opt, method))
        if overlap < 2 * options["radius"]:
            overlap = 2 * options["radius"]

    elif method == "blur_toews":
        mean_opts = ["radius"]
        for opt in mean_opts:
            if opt not in options or not options[opt]:
                raise ValueError("Required option {} not provided for method {}.".format(opt, method))
        if overlap < 2 * options["radius"]:
            overlap = 2 * options["radius"]

    elif method == "mdenoise":
        mdenoise_opts = ["t", "n", "v"]
        for opt in mdenoise_opts:
            if opt not in options or not options[opt]:
                raise ValueError("Required option {} not provided for method {}.".format(opt, method))

    elif method == "clahe":
        clahe_opts = ["kernel_size", "clip_limit"]
        for opt in clahe_opts:
            if opt not in options or not options[opt]:
                raise ValueError("Required option {} not provided for method {}.".format(opt, method))
        if overlap < 2 * options["kernel_size"]:
            overlap = 2 * options["kernel_size"]

    elif method == "TPI":
        TPI_opts = ["radius"]
        for opt in TPI_opts:
            if opt not in options or not options[opt]:
                raise ValueError("Required option {} not provided for method {}.".format(opt, method))
        if overlap < 2 * options["radius"]:
            overlap = 2 * options["radius"]

    elif method == "hillshade":
        hillshade_opts = ["alt", "az"]
        for opt in hillshade_opts:
            if opt not in options or not options[opt]:
                raise ValueError("Required option {} not provided for method {}.".format(opt, method))

    elif method == "skymodel":
        sky_opts = ["lum_file"]
        for opt in sky_opts:
            if opt not in options or not options[opt]:
                raise ValueError("Required option {} not provided for method {}.".format(opt, method))
    elif method == "test":
        pass
    else:
        raise NotImplementedError("Method not recognized: {}".format(method))

    # If we're doing a skymodel, we need to read in the whole luminance file
    # and add that list to the options dictionary
    if method == "skymodel":
        if verbose:
            print("Reading in luminance file {}".format(options["lum_file"]))
        lines = []
        with open(options["lum_file"], 'r') as l:
            reader = csv.reader(l)
            for line in reader:
                lines.append(line)
        options["lum_lines"] = lines

    gdal.UseExceptions()

    # Get source file metadata (dimensions, driver, proj, cell size, nodata)
    print("Processing {0:s}...".format(in_dem_path))
    s_fh = gdal.Open(in_dem_path, gdal.GA_ReadOnly)
    rows = s_fh.RasterYSize
    cols = s_fh.RasterXSize
    driver = s_fh.GetDriver()
    bands = s_fh.RasterCount
    s_band = s_fh.GetRasterBand(1)

    # Get source georeference info
    transform = s_fh.GetGeoTransform()
    projection = s_fh.GetProjection()
    cell_size = abs(transform[5])  # Assumes square pixels where height=width
    s_nodata = s_band.GetNoDataValue()

    if s_nodata is None and bands == 1:  # assume a multiband file is an image
        raise ValueError("No NoData value set in input DEM.")
    if verbose and s_nodata is not None:  # Report the source nodata if present
        print("\tSource NoData Value: {0:f}\n".format(s_nodata))

    # Close source file handle
    s_band = None
    s_fh = None

    # Set up target file in preparation for future writes
    # If we've been given a vrt as a source, force the output to be geotiff
    if driver.LongName == 'Virtual Raster':
        driver = gdal.GetDriverByName('gtiff')
    if os.path.exists(out_dem_path):
        raise IOError("Output file {} already exists.".format(out_dem_path))
    # Set outfile options
    # If it's hillshade or skymodel, we want nodata = 0 and gdal byte
    # THIS WAS FOR SCALING, BUT SCALING DOESN'T WORK (SEE NOTE IN SKYMODEL)
    # Now using for CLAHE
    if method in ['clahe']:
        t_nodata = 0
        dtype = gdal.GDT_Byte
    else:
        t_nodata = s_nodata
        dtype = gdal.GDT_Float32

    # compression Options
    jpeg_opts = ["compress=jpeg", "interleave=pixel", "photometric=ycbcr",
                 "tiled=yes", "jpeg_quality=90", "bigtiff=yes"]
<<<<<<< HEAD
    #lzw_opts = ["compress=lzw", "tiled=yes", "bigtiff=yes"]
    # Both lzw and deflate occasionally cause bad chunks in the final output;
    # disabling until I can figure out why.
    lzw_opts = ["tiled=yes", "bigtiff=yes"]
=======
    lzw_opts = ["compress=deflate", "tiled=yes", "bigtiff=yes"]
>>>>>>> 868ecb2d
    # Use jpeg compression opts if three bands, otherwise lzw
    if bands == 3 and driver.LongName == 'GeoTIFF':
        opts = jpeg_opts
    elif driver.LongName == 'GeoTIFF':
        opts = lzw_opts
    else:
        opts = []

    t_fh = driver.Create(out_dem_path, cols, rows, bands, dtype, options=opts)
    t_fh.SetGeoTransform(transform)
    t_fh.SetProjection(projection)
    t_band = t_fh.GetRasterBand(1)
    if bands == 1:
        t_band.SetNoDataValue(t_nodata)

    if verbose:
        #print("Method: {}".format(method))
        print("Options:")
        for opt in options:
            print("\t{}: {}".format(opt, options[opt]))
        print("Preparing output file {}...".format(out_dem_path))
        print("\tOutput dimensions: {} rows by {} columns.".format(rows, cols))
        print("\tOutput data type: {}".format(
            gdal_array.GDALTypeCodeToNumericTypeCode(dtype)))
        print("\tOutput size: {}".format(
            sizeof_fmt(bands * rows * cols * gdal.GetDataTypeSize(dtype) / 8)))
        print("\tOutput NoData Value: {}".format(t_nodata))

    # Close target file handle (causes entire file to be written to disk)
    t_band = None
    t_fh = None

    # We could probably code up an automatic chunk_size setter based on
    # data type and system memory limits

    # calculate breaks every chunk_size pixels
    row_splits = list(range(0, rows, chunk_size))
    col_splits = list(range(0, cols, chunk_size))

    # add total number of rows/cols to be last break (used for x/y_end)
    row_splits.append(rows)
    col_splits.append(cols)

    # List of chunks to be iterated over with pool.map()
    iterables = []

    total_chunks = (len(row_splits) - 1) * (len(col_splits) - 1)
    progress = 0

    # Double the overlap just to be safe. This distance becomes one side of
    # the super_array beyond the wanted data (f2 <> x values <> f2)
    # if there's only one chunk, set overlap to 0 so that read indeces
    # aren't out of bounds
    if total_chunks > 1:
        # f2 = 2 * overlap
        f2 = overlap
    else:
        f2 = 0

    # === Multiprocessing notes ===
    # Procedure: open s/t, get and set relevant metadata, close, create
    # list of chunk objects, create pool, execute super_array with
    # map(function, list of chunks)
    #   x/y_start = col/row_splits[j/i]- starting original raster index
    #   of the chunk
    #   x/y_end = col/row_splits[j/i +1]- ending (up to, not including)
    #   original raster index of the chunk

    # Create simple chunk objects that hold data about each chunk to be
    # sent to the processor
    # Rows = i = y values, cols = j = x values
    for i in range(0, len(row_splits) - 1):
        for j in range(0, len(col_splits) - 1):
            progress += 1

            # chunk object to hold all the data
            chunk = Chunk()

            # These are specific to each chunk
            chunk.progress = progress
            chunk.tile = "{}-{}".format(i, j)
            # x/y_start are the starting position of the original chunk
            # before adjusting the dimensions to read in the super array;
            # they are not used directly in the ReadAsArray() calls but are
            # used as the location that the altered array should be
            # written in the output bands WriteArray() calls.
            chunk.x_start = col_splits[j]
            chunk.y_start = row_splits[i]
            # end positions of initial chunk, used to compute read window
            chunk.x_end = col_splits[j + 1]
            chunk.y_end = row_splits[i + 1]

            # These are constant over the whole raster
            chunk.s_nodata = s_nodata
            chunk.t_nodata = t_nodata
            chunk.cell_size = cell_size
            chunk.mdenoise_path = mdenoise_path
            chunk.in_dem_path = in_dem_path
            chunk.out_dem_path = out_dem_path
            chunk.f2 = f2
            chunk.rows = rows
            chunk.cols = cols
            chunk.total_chunks = total_chunks
            chunk.method = method
            chunk.options = options
            chunk.verbose = verbose
            chunk.start_time = start
            chunk.bands = bands

            iterables.append(chunk)

    # Create lock to lock s_fh and t_fh reads and writes
    l = mp.Lock()

    print("\nProcessing chunks...")
    # Call pool.map with the lock initializer method, super array
    # processor, and list of chunk objects.
    # chunksize=1 keeps the input processing more-or-less in order
    # (otherwise, for 4 processes working on 100 chunks, each process
    # starts at 0, 25, 50, and 75).
    # pool.map() guarantees the results will be in order, but not
    # necessarily the processing.
    # maxtasksperchild sets a limit on the number of tasks assigned to each
    # process, hopefully limiting memory leaks within each subprocess
    with mp.Pool(processes=num_threads,
                 initializer=lock_init,
                 initargs=(l,),
                 maxtasksperchild=10
                 ) as pool:
        pool.map(ProcessSuperArray, iterables, chunksize=1)

    finish = datetime.datetime.now() - start
    if verbose:
        print(finish)
    return(finish)


# ==============================================================================
# Main Variables

# Global variables
# These are read in as part of opening the file in ProcessSuperArray() but will
# be used by WriteASC() as part of the mdenoise() call
# s_nodata is used several places; really needs to have been set in input DEM.
global cell_size
global s_nodata
global mdenoise_path
mdenoise_path = r'c:\GIS\Installers\MDenoise.exe'

# Need this check for multiprocessing in windows
if "__main__" in __name__:

    # Required arguments:
    # Parent:
    #   -m method, string
    #   -o overlap, int (filter_f below)
    #   -s chunk size, int (window size below)
    #   -p number of processes, int, default 1
    #   --verbose sets verbose to True
    # Method-specific:
    #   -r kernel radius, int (blur_mean, blur_gauss, TPI)
    #   -d gaussian standard distribution (sigma), int
    #   -n mdenoise n parameter, int
    #   -t mdenoise t parameter, float
    #   -v mdenoise v parameter, int
    #   -c clahe clip parameter, float
    #   -k clahe kernel size, int
    #   -l luminance file

    args = argparse.ArgumentParser(usage='%(prog)s -m method [general options] [method specific options] infile outfile', description='Effectively divides arbitrarily large DEM rasters into chunks that will fit in memory and runs the specified processing method on each chunk, with parallel processing of the chunks available for significant runtime advantages. Current methods include smoothing algorithms (blur_mean, blur_gauss, and Sun et al\'s mdenoise), CLAHE contrast stretching, TPI, and Kennelly & Stewart\'s skymodel hillshade algorithm.')
    all = args.add_argument_group('all', 'General options for all methods')
    all.add_argument('-m', dest='method',
                     choices=['blur_mean', 'blur_gauss', 'blur_toews',
                              'mdenoise', 'hillshade', 'skymodel', 'clahe',
                              'TPI'],
                     help='Processing method')
    all.add_argument('-o', dest='chunk_overlap', required=True, type=int,
                     help='Chunk overlap size in pixels; try 25. Will be changed to 2*kernel size if less than 2*kernel size for relevant methods.')
    all.add_argument('-s', dest='chunk_size', required=True, type=int,
                     help='Chunk size in pixels; try 1500 for mdenoise')
    all.add_argument('-p', dest='proc', default=1, type=int,
                     help='Number of concurrent processes (default of 1)')
    all.add_argument('--verbose', dest='verbose', default=False,
                     help='Show detailed output', action='store_true')

    kernel_args = args.add_argument_group('kernel', 'Kernel radius for blur_mean, blur_gauss, blur_toews, and TPI')
    kernel_args.add_argument('-r', dest='radius',
                             type=int, help='Kernel radius in pixels; try 15')

    blur_gauss_args = args.add_argument_group('blur_gauss', 'Gaussian blur options; also requires -r')
    blur_gauss_args.add_argument('-d', dest='sigma', type=float, help='Standard deviation of the distribution (sigma). Controls amount of smoothing; try 1.')

    mdenoise_args = args.add_argument_group('mdenoise', 'Mesh Denoise (Sun et al, 2007) smoothing algorithm options')
    mdenoise_args.add_argument('-n', dest='n', type=int,
                               help='Iterations for Normal updating; try 10')
    mdenoise_args.add_argument('-t', dest='t', type=float,
                               help='Threshold; try .6')
    mdenoise_args.add_argument('-v', dest='v', type=int,
                               help='Iterations for Vertex updating; try 20')

    clahe_args = args.add_argument_group('clahe', 'Contrast Limited Adaptive Histogram Equalization (CLAHE) options')
    clahe_args.add_argument('-c', dest='clip_limit', type=float,
                            help='Clipping limit. Try 0.01; higher values give more contrast')
    clahe_args.add_argument('-k', dest='kernel_size',
                            type=int, help='Kernel size in pixels; try 30')

    hs_args = args.add_argument_group('hs', 'Hillshade options')
    hs_args.add_argument('-az', dest='az', type=int, default=315,
                         help='Azimuth (default of 315)')
    hs_args.add_argument('-alt', dest='alt', type=int, default=45,
                         help='Altitude (default of 45)')

    sky_args = args.add_argument_group('sky', 'Skymodel options')
    sky_args.add_argument('-l', dest='lum_file',
                          help='Luminance file with header lines removed')

    out_args = args.add_argument_group('out', 'Input/Output files')
    out_args.add_argument('infile', help='Input DEM')
    out_args.add_argument('outfile', help='Output file')

    arguments = args.parse_args()  # get the arguments as namespace object

    arg_dict = vars(arguments)  # serve the arguments as dictionary

    input_DEM = arg_dict['infile']
    out_file = arg_dict['outfile']
    chunk_size = arg_dict['chunk_size']
    #radius = arg_dict['radius']
    method = arg_dict['method']
    overlap = arg_dict['chunk_overlap']
    num_threads = arg_dict['proc']
    verbose = arg_dict['verbose']

    try:
        # Make sure mdenoise path is set
        if arg_dict['method'] == 'mdenoise' and not mdenoise_path:
            raise ValueError('Path to mdenoise executable must be set (variable mdenoise_path in raster_chunk_processing.py)')
        if arg_dict['method'] == 'mdenoise' and not os.path.isfile(mdenoise_path):
            raise FileNotFoundError('mdenoise executable {} not found'.format(mdenoise_path))
        ParallelRCP(input_DEM, out_file, chunk_size, overlap, method, arg_dict,
                    num_threads, verbose)
    except Exception as e:
        print("\n--- Error ---")
        print(e)
        if verbose:
            print("\n")
            print(traceback.format_exc())


# General Notes
# md105060 = n=10, t=0.50, v=60

# Something's going weird with edge cases: edge case tiles to the top and left of non-case edge tiles are coming out zero, but everything below and to the right come out as nodata.
# Solved post-edge case problem (was checking if offset was > row/col, rather than if offset + size > row/col). Still getting all 0s in pre-edge cases, and dem values seem to be shifted up and left (-x and -y) by some multiple of the filter size.
# Fixed! was giving weird offsets to band write array method. Should just be the starting col and row for that chunk (t_band.WriteArray(temp_array, col_splits[j], row_splits[i]))

# Window Sizes, all else constant:
# 2000: mdenoise.exe fails
# 1500: 8 chunks, total time:   3:12
# 1000: 15 chunks, total time:  3:20
# 500:  50 chunks, total time:  3:38
# Total time increases as number of chunks increases, due to overhead of writing/reading temp files
# Ditto for skymodel: as chunk size increases (number of chunks decreases), time decreases rapidly to a point around 1500-2000 chunk size, then greatly diminishing returns.
# Memory usage increases from ~200mb/process @ 500 to ~1.2gb/proc @ 1500 to ~2.2gb/proc @ 5000 (check these numbers; memory usage should scale linearly with array size (thus the square of the chunk size))

# Jpeg stuff
# need to change the whole thing so that the window is a multiple of the tile to fix jpeg compression issues that create artifacts when the bottom or right edges don't end at a tile boundary (manually setting window size to 1024 fixes this)<|MERGE_RESOLUTION|>--- conflicted
+++ resolved
@@ -948,14 +948,10 @@
     # compression Options
     jpeg_opts = ["compress=jpeg", "interleave=pixel", "photometric=ycbcr",
                  "tiled=yes", "jpeg_quality=90", "bigtiff=yes"]
-<<<<<<< HEAD
     #lzw_opts = ["compress=lzw", "tiled=yes", "bigtiff=yes"]
     # Both lzw and deflate occasionally cause bad chunks in the final output;
     # disabling until I can figure out why.
     lzw_opts = ["tiled=yes", "bigtiff=yes"]
-=======
-    lzw_opts = ["compress=deflate", "tiled=yes", "bigtiff=yes"]
->>>>>>> 868ecb2d
     # Use jpeg compression opts if three bands, otherwise lzw
     if bands == 3 and driver.LongName == 'GeoTIFF':
         opts = jpeg_opts
