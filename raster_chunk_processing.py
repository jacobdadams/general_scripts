--- conflicted
+++ resolved
@@ -973,73 +973,6 @@
 # Need this check for multiprocessing in windows
 if "__main__" in __name__:
 
-<<<<<<< HEAD
-    #in_dem = "f:\\CacheValley_Lidar_2016\\ERDAS_IMG_Raster_DEM\\DEM-ft.tif"
-    #smooth_dem = "f:\\CacheValley_Lidar_2016\\ERDAS_IMG_Raster_DEM\\DEM-ft-smoothed-80_60_80.tif"
-    #hs_dem = "f:\\CacheValley_Lidar_2016\\ERDAS_IMG_Raster_DEM\\DEM-ft-smoothed-hs-80_60_80-z80.tif"
-
-    #in_dem = "f:\\CacheValley_Lidar_2016\\ERDAS_IMG_Raster_DEM\\DEM-ft.tif"
-    #smooth_dem = "e:\\lidar\\dem\\DEM-ft-md506050.tif"
-    #s_dem = "e:\\lidar\\dem\\DEM-ft-80-90-90_hs.tif"
-
-    #in_dem = "c:\\temp\\gis\\dem_state.tif"
-
-    #smooth_dem = "c:\\temp\\gis\\dem_state_gauss30.tif"
-    #hs_dem = "c:\\temp\\gis\\hstest\\dem_state_gauss30_sky.tif"
-    lum = "c:\\gis\\temp\\1_35_245_250.csv"
-
-    #in_dem = "e:\\lidar\\canyons\\dem\\merged_raw_dem.vrt"
-    smooth_dem = "c:\\gis\\data\\elevation\\CacheFranklinNED10m\\cf_utm.tif"
-    hs_dem = "c:\\gis\\data\\elevation\\CacheFranklinNED10m\\cf_sky.tif"
-
-
-    # md105060 = n=10, t=0.50, v=60
-
-    filter_f = 30
-    window_size = 1500
-    n = 50
-    t = 0.60
-    v = 50
-    clip = 0.1
-
-    #RCProcessing(in_dem, smooth_dem, window_size, filter_f, "mdenoise", {"n":n, "t":t, "v":v})
-    #ParallelRCP(in_dem, smooth_dem, window_size, filter_f, "mdenoise", {"n":n, "t":t, "v":v}, 3, False)
-    #ParallelRCP(in_dem, smooth_dem, window_size, filter_f, "blur_gauss", {"filter_size":30}, 3, True)
-    #ParallelRCP(in_dem, smooth_dem, window_size, filter_f, "TPI", {"filter_size":60}, num_threads=4, verbose=True)
-
-
-    ParallelRCP(smooth_dem, hs_dem, 5000, filter_f, "skymodel", {"lum_file":lum}, num_threads=3, verbose=True)
-    #ParallelRCP(smooth_dem, hs_dem, 4000, filter_f, "hillshade", {"az":315, "alt":45}, num_threads=3, verbose=True)
-
-    # times = {}
-    # for i in range(1, 11, 1):
-    #     smooth_dem = "c:\\temp\\gis\\dem_state_ParallelRCPTest_{}.tif".format(i)
-    #     times[i] = ParallelRCP(in_dem, smooth_dem, window_size, filter_f, "mdenoise", {"n":n, "t":t, "v":v}, i)
-    #
-    # for run in times:
-    #     report = "{} processes: {}".format(run, times[run])
-    #     print(report)
-
-    # CLAHE, interesting contrast stretcher... doesn't work here, but keep in back of mind
-    # Might make a good transparent hillshade base
-    #clahe_in = "c:\\temp\\gis\\lidar\\single_tests\\single-ft-md-506050.tif"
-    #clahe_out = "c:\\temp\\gis\\lidar\\single_tests\\clahe\\506050_clahe01-180.tif"
-    #smooth(clahe_in, clahe_out, window_size, "clahe", filter_f, t, n, v, clip)
-    #smooth(smooth_dem, hs_dem, window_size, "hillshade", filter_f, t, n, v)
-
-    # Somethings going weird with edge cases: edge case tiles to the top and left of non-case edge tiles are coming out zero, but everything below and to the right come out as nodata.
-    # Solved post-edge case problem (was checking if offset was > row/col, rather than if offset + size > row/col). Still getting all 0s in pre-edge cases, and dem values seem to be shifted up and left (-x and -y) by some multiple of the filter size.
-    # Fixed! was giving weird offsets to band write array method. Should just be the starting col and row for that chunk (t_band.WriteArray(temp_array, col_splits[j], row_splits[i]))
-
-    # Window Sizes, all else constant:
-    # 2000: mdenoise.exe fails
-    # 1500: 8 chunks, total time:   3:12
-    # 1000: 15 chunks, total time:  3:20
-    # 500:  50 chunks, total time:  3:38
-    # Total time increases as number of chunks increases, due to overhead of writing/reading temp files
-    # Ditto for skymodel: as chunk size increases (number of chunks decreases), time decreases rapidly to a point around 1500-2000 chunk size, then greatly diminishing returns.
-    # Memory usage increases from ~200mb/process @ 500 to ~1.2gb/proc @ 1500 to ~2.2gb/proc @ 5000 (check these numbers; memory usage should scale linearly with array size (thus the square of the chunk size))
-=======
     # Required arguments:
     # Parent:
     #   -m method, string
@@ -1154,5 +1087,4 @@
 # Memory usage increases from ~200mb/process @ 500 to ~1.2gb/proc @ 1500 to ~2.2gb/proc @ 5000 (check these numbers; memory usage should scale linearly with array size (thus the square of the chunk size))
 
 # Jpeg stuff
-# need to change the whole thing so that the window is a multiple of the tile to fix jpeg compression issues that create artifacts when the bottom or right edges don't end at a tile boundary (manually setting window size to 1024 fixes this)
->>>>>>> c1d3bb24
+# need to change the whole thing so that the window is a multiple of the tile to fix jpeg compression issues that create artifacts when the bottom or right edges don't end at a tile boundary (manually setting window size to 1024 fixes this)